#![allow(dead_code, unused_variables)]

use std::str::FromStr;

/// Parse the string `s` as a coordinate pair, like `"400x600"` or `"1.0,0.5"`.
///
/// Specifically, `s` should have the form <left><sep><right>, where <sep> is
/// the character given by the `separator` argument, and <left> and <right> are both
/// strings that can be parsed by `T::from_str`.
///
/// If `s` has the proper form, return `Some<(x, y)>`. If it doesn't parse
/// correctly, return `None`.
fn parse_pair<T: FromStr>(s: &str, separator: char) -> Option<(T, T)> {
    match s.find(separator) {
        None => None,
        Some(index) => {
            match (T::from_str(&s[..index]), T::from_str(&s[index + 1..])) {
                (Ok(l), Ok(r)) => Some((l, r)),
                _ => None
            }
        }
    }
}

#[test]
fn test_parse_pair() {
    assert_eq!(parse_pair::<i32>("",        ','), None);
    assert_eq!(parse_pair::<i32>("10,",     ','), None);
    assert_eq!(parse_pair::<i32>(",10",     ','), None);
    assert_eq!(parse_pair::<i32>("10,20",   ','), Some((10, 20)));
    assert_eq!(parse_pair::<i32>("10,20xy", ','), None);
    assert_eq!(parse_pair::<f64>("0.5x",    'x'), None);
    assert_eq!(parse_pair::<f64>("0.5x1.5", 'x'), Some((0.5, 1.5)));
}

/// Return the point on the complex plane corresponding to a given pixel in the
/// bitmap.
///
/// `bounds` is a pair giving the width and height of the bitmap. `pixel` is a
/// pair indicating a particular pixel in that bitmap. The `upper_left` and
/// `lower_right` parameters are points on the complex plane designating the
/// area our bitmap covers.
fn pixel_to_point(bounds: (usize, usize),
                  pixel: (usize, usize),
                  upper_left: (f64, f64),
                  lower_right: (f64, f64))
    -> (f64, f64)
{
    // It might be nicer to find the position of the *middle* of the pixel,
    // instead of its upper left corner, but this is easier to write tests for.
    let (width, height) = (lower_right.0 - upper_left.0,
                           upper_left.1 - lower_right.1);
    (upper_left.0 + pixel.0 as f64 * width  / bounds.0 as f64,
     upper_left.1 - pixel.1 as f64 * height / bounds.1 as f64)
}

#[test]
fn test_pixel_to_point() {
    assert_eq!(pixel_to_point((100, 100), (25, 75),
                              (-1.0, 1.0), (1.0, -1.0)),
               (-0.5, -0.5));
}

extern crate num;
use num::Complex;

/// Try to determine whether the complex number `c` is in the Mandelbrot set.
///
/// A number `c` is in the set if, starting with zero, repeatedly squaring and
/// adding `c` never causes the number to leave the circle of radius 2 centered
/// on the origin; the number instead orbits near the origin forever. (If the
/// number does leave the circle, it eventually flies away to infinity.)
///
/// If after `limit` iterations our number has still not left the circle, return
/// `None`; this is as close as we come to knowing that `c` is in the set.
///
/// If the number does leave the circle before we give up, return `Some(i)`, where
/// `i` is the number of iterations it took.
fn escapes(c: Complex<f64>, limit: u32) -> Option<u32> {
    let mut z = Complex { re: 0.0, im: 0.0 };
    for i in 0..limit {
        z = z*z + c;
        if z.norm_sqr() > 4.0 {
            return Some(i);
        }
    }

    return None;
}

/// Render a rectangle of the Mandelbrot set into a buffer of pixels.
///
/// The `bounds` argument gives the width and height of the buffer `pixels`,
/// which holds one grayscale pixel per byte. The `upper_left` and `lower_right`
/// arguments specify points on the complex plane corresponding to the upper
/// left and lower right corners of the pixel buffer.
fn render(pixels: &mut [u8], bounds: (usize, usize),
          upper_left: (f64, f64), lower_right: (f64, f64))
{
    assert!(pixels.len() == bounds.0 * bounds.1);

    for r in 0 .. bounds.1 {
        for c in 0 .. bounds.0 {
            let point = pixel_to_point(bounds, (c, r),
                                       upper_left, lower_right);
            pixels[r * bounds.0 + c] =
                match escapes(Complex { re: point.0, im: point.1 }, 255) {
                    None => 0,
                    Some(count) => 255 - count as u8
                };
        }
    }
}

extern crate image;

use std::fs::File;
use std::io::Result;
use image::png::PNGEncoder;
use image::ColorType;

/// Write the buffer `pixels`, whose dimensions are given by `bounds`, to the
/// file named `filename`.
fn write_image(filename: &str, pixels: &[u8], bounds: (usize, usize))
    -> Result<()>
{
    let output = try!(File::create(filename));

    let encoder = PNGEncoder::new(output);
    try!(encoder.encode(&pixels[..],
                        bounds.0 as u32, bounds.1 as u32,
                        ColorType::Gray(8)));

    Ok(())
}


use std::time::{Instant, Duration};

fn measure_elapsed_time<F: FnOnce()>(f: F) -> Duration {
    let t0 = Instant::now();
    f();
    Instant::now() - t0
}


extern crate rayon;

use std::io::Write;
use rayon::prelude::*;

fn main() {
    let args : Vec<String> = std::env::args().collect();

    if args.len() != 5 {
        writeln!(std::io::stderr(),
                 "Usage: mandelbrot FILE PIXELS UPPERLEFT LOWERRIGHT")
            .unwrap();
        writeln!(std::io::stderr(),
                 "Example: {} mandel.png 1000x750 -1.20,0.35 -1,0.20",
                 args[0])
            .unwrap();
        std::process::exit(1);
    }

    let bounds = parse_pair(&args[2], 'x')
        .expect("error parsing image dimensions");
    let upper_left = parse_pair(&args[3], ',')
        .expect("error parsing upper left corner point");
    let lower_right = parse_pair(&args[4], ',')
        .expect("error parsing lower right corner point");

    let mut pixels = vec![0; bounds.0 * bounds.1];

<<<<<<< HEAD
    // Scope of slicing up `pixels` into horizontal bands.
    {
        let bands: Vec<(usize, &mut [u8])> = pixels
            .chunks_mut(bounds.0)
            .enumerate()
            .collect();

        bands.into_par_iter()
            .weight_max()
            .for_each(|(i, band)| {
                let top = i;
                let band_bounds = (bounds.0, 1);
                let band_upper_left = pixel_to_point(bounds, (0, top),
                                                     upper_left, lower_right);
                let band_lower_right = pixel_to_point(bounds, (bounds.0, top + 1),
                                                      upper_left, lower_right);
                render(band, band_bounds, band_upper_left, band_lower_right);
            });
    }

    write_bitmap(&args[1], &pixels, bounds).expect("error writing PNG file");
=======
    write_image(&args[1], &pixels[..], bounds).expect("error writing PNG file");
>>>>>>> d76606c2
}<|MERGE_RESOLUTION|>--- conflicted
+++ resolved
@@ -172,7 +172,6 @@
 
     let mut pixels = vec![0; bounds.0 * bounds.1];
 
-<<<<<<< HEAD
     // Scope of slicing up `pixels` into horizontal bands.
     {
         let bands: Vec<(usize, &mut [u8])> = pixels
@@ -193,8 +192,5 @@
             });
     }
 
-    write_bitmap(&args[1], &pixels, bounds).expect("error writing PNG file");
-=======
-    write_image(&args[1], &pixels[..], bounds).expect("error writing PNG file");
->>>>>>> d76606c2
+    write_image(&args[1], &pixels, bounds).expect("error writing PNG file");
 }
#![warn(rust_2018_idioms)]
#![allow(elided_lifetimes_in_paths)]

use num::Complex;

/// Try to determine if `c` is in the Mandelbrot set, using at most `limit`
/// iterations to decide.
///
/// If `c` is not a member, return `Some(i)`, where `i` is the number of
/// iterations it took for `c` to leave the circle of radius two centered on the
/// origin. If `c` seems to be a member (more precisely, if we reached the
/// iteration limit without being able to prove that `c` is not a member),
/// return `None`.
fn escape_time(c: Complex<f64>, limit: usize) -> Option<usize> {
    let mut z = Complex { re: 0.0, im: 0.0 };
    for i in 0..limit {
        if z.norm_sqr() > 4.0 {
            return Some(i);
        }
        z = z * z + c;
    }

    None
}

use std::str::FromStr;

/// Parse the string `s` as a coordinate pair, like `"400x600"` or `"1.0,0.5"`.
///
/// Specifically, `s` should have the form <left><sep><right>, where <sep> is
/// the character given by the `separator` argument, and <left> and <right> are both
/// strings that can be parsed by `T::from_str`.
///
/// If `s` has the proper form, return `Some<(x, y)>`. If it doesn't parse
/// correctly, return `None`.
fn parse_pair<T: FromStr>(s: &str, separator: char) -> Option<(T, T)> {
    match s.find(separator) {
        None => None,
        Some(index) => {
            match (T::from_str(&s[..index]), T::from_str(&s[index + 1..])) {
                (Ok(l), Ok(r)) => Some((l, r)),
                _ => None
            }
        }
    }
}

#[test]
fn test_parse_pair() {
    assert_eq!(parse_pair::<i32>("",        ','), None);
    assert_eq!(parse_pair::<i32>("10,",     ','), None);
    assert_eq!(parse_pair::<i32>(",10",     ','), None);
    assert_eq!(parse_pair::<i32>("10,20",   ','), Some((10, 20)));
    assert_eq!(parse_pair::<i32>("10,20xy", ','), None);
    assert_eq!(parse_pair::<f64>("0.5x",    'x'), None);
    assert_eq!(parse_pair::<f64>("0.5x1.5", 'x'), Some((0.5, 1.5)));
}

/// Parse a pair of floating-point numbers separated by a comma as a complex
/// number.
fn parse_complex(s: &str) -> Option<Complex<f64>> {
    match parse_pair(s, ',') {
        Some((re, im)) => Some(Complex { re, im }),
        None => None
    }
}

#[test]
fn test_parse_complex() {
    assert_eq!(parse_complex("1.25,-0.0625"),
               Some(Complex { re: 1.25, im: -0.0625 }));
    assert_eq!(parse_complex(",-0.0625"), None);
}

/// Given the row and column of a pixel in the output image, return the
/// corresponding point on the complex plane.
///
/// `bounds` is a pair giving the width and height of the image in pixels.
/// `pixel` is a (column, row) pair indicating a particular pixel in that image.
/// The `upper_left` and `lower_right` parameters are points on the complex
/// plane designating the area our image covers.
fn pixel_to_point(bounds: (usize, usize),
                  pixel: (usize, usize),
                  upper_left: Complex<f64>,
                  lower_right: Complex<f64>)
    -> Complex<f64>
{
    let (width, height) = (lower_right.re - upper_left.re,
                           upper_left.im - lower_right.im);
    Complex {
        re: upper_left.re + pixel.0 as f64 * width  / bounds.0 as f64,
        im: upper_left.im - pixel.1 as f64 * height / bounds.1 as f64
        // Why subtraction here? pixel.1 increases as we go down,
        // but the imaginary component increases as we go up.
    }
}

#[test]
fn test_pixel_to_point() {
    assert_eq!(pixel_to_point((100, 200), (25, 175),
                              Complex { re: -1.0, im:  1.0 },
                              Complex { re:  1.0, im: -1.0 }),
               Complex { re: -0.5, im: -0.75 });
}

/// Render a rectangle of the Mandelbrot set into a buffer of pixels.
///
/// The `bounds` argument gives the width and height of the buffer `pixels`,
/// which holds one grayscale pixel per byte. The `upper_left` and `lower_right`
/// arguments specify points on the complex plane corresponding to the upper-
/// left and lower-right corners of the pixel buffer.
fn render(pixels: &mut [u8],
          bounds: (usize, usize),
          upper_left: Complex<f64>,
          lower_right: Complex<f64>)
{
    assert!(pixels.len() == bounds.0 * bounds.1);

    for row in 0..bounds.1 {
        for column in 0..bounds.0 {
            let point = pixel_to_point(bounds, (column, row),
                                       upper_left, lower_right);
            pixels[row * bounds.0 + column] =
                match escape_time(point, 255) {
                    None => 0,
                    Some(count) => 255 - count as u8
                };
        }
    }
}

use image::ColorType;
use image::png::PNGEncoder;
use std::fs::File;

/// Write the buffer `pixels`, whose dimensions are given by `bounds`, to the
/// file named `filename`.
fn write_image(filename: &str, pixels: &[u8], bounds: (usize, usize))
    -> Result<(), std::io::Error>
{
    let output = File::create(filename)?;

    let encoder = PNGEncoder::new(output);
    encoder.encode(&pixels,
                   bounds.0 as u32, bounds.1 as u32,
                   ColorType::Gray(8))?;

    Ok(())
}

<<<<<<< HEAD
use std::sync::Mutex;
use std::io::Write;
=======
use std::env;
>>>>>>> 9fe19ff6

fn main() {
    let args: Vec<String> = env::args().collect();

    if args.len() != 5 {
        eprintln!("Usage: {} FILE PIXELS UPPERLEFT LOWERRIGHT",
                  args[0]);
        eprintln!("Example: {} mandel.png 1000x750 -1.20,0.35 -1,0.20",
                  args[0]);
        std::process::exit(1);
    }

    let bounds = parse_pair(&args[2], 'x')
        .expect("error parsing image dimensions");
    let upper_left = parse_complex(&args[3])
        .expect("error parsing upper left corner point");
    let lower_right = parse_complex(&args[4])
        .expect("error parsing lower right corner point");

    let mut pixels = vec![0; bounds.0 * bounds.1];

    let threads = 8;
    let band_rows = bounds.1 / threads + 1;

    {
        let bands = Mutex::new(pixels.chunks_mut(band_rows * bounds.0).enumerate());
        crossbeam::scope(|scope| {
            for _ in 0..threads {
                scope.spawn(|| {
                    loop {
                        match {
                            let mut guard = bands.lock().unwrap();
                            guard.next()
                        }
                        {
                            None => { return; }
                            Some((i, band)) => {
                                let top = band_rows * i;
                                let height = band.len() / bounds.0;
                                let band_bounds = (bounds.0, height);
                                let band_upper_left = pixel_to_point(bounds, (0, top),
                                                                     upper_left, lower_right);
                                let band_lower_right = pixel_to_point(bounds, (bounds.0, top + height),
                                                                      upper_left, lower_right);
                                render(band, band_bounds, band_upper_left, band_lower_right);
                            }
                        }
                    }
                });
            }
        });
    }

    write_image(&args[1], &pixels, bounds)
        .expect("error writing PNG file");
}<|MERGE_RESOLUTION|>--- conflicted
+++ resolved
@@ -148,12 +148,8 @@
     Ok(())
 }
 
-<<<<<<< HEAD
 use std::sync::Mutex;
-use std::io::Write;
-=======
 use std::env;
->>>>>>> 9fe19ff6
 
 fn main() {
     let args: Vec<String> = env::args().collect();
@@ -182,7 +178,7 @@
         let bands = Mutex::new(pixels.chunks_mut(band_rows * bounds.0).enumerate());
         crossbeam::scope(|scope| {
             for _ in 0..threads {
-                scope.spawn(|| {
+                scope.spawn(|_| {
                     loop {
                         match {
                             let mut guard = bands.lock().unwrap();
@@ -204,7 +200,7 @@
                     }
                 });
             }
-        });
+        }).unwrap();
     }
 
     write_image(&args[1], &pixels, bounds)

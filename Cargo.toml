[package]
name = "mandelbrot"
version = "0.2.0"
authors = ["Jim Blandy <jimb@red-bean.com>"]

[dependencies]
num = "0.1.34"
<<<<<<< HEAD
image = "0.10.4"
crossbeam = "0.2.9"
atomic_chunks_mut = { git = "https://github.com/jimblandy/atomic-chunks-mut.git" }
=======
image = "0.13.0"
>>>>>>> 0b1c8eb4
<|MERGE_RESOLUTION|>--- conflicted
+++ resolved
@@ -5,10 +5,6 @@
 
 [dependencies]
 num = "0.1.34"
-<<<<<<< HEAD
-image = "0.10.4"
+image = "0.13.0"
 crossbeam = "0.2.9"
-atomic_chunks_mut = { git = "https://github.com/jimblandy/atomic-chunks-mut.git" }
-=======
-image = "0.13.0"
->>>>>>> 0b1c8eb4
+atomic_chunks_mut = { git = "https://github.com/jimblandy/atomic-chunks-mut.git" }